--- conflicted
+++ resolved
@@ -206,12 +206,9 @@
 - `/status/battery_level` A simple % value of current battery level
 - `/status/pir` Sent in reply to a `/query/pir` an XML encoded version of the
   pir status
-<<<<<<< HEAD
 - `/status/motion` Contains the motion detection alarm status. `on` for motion and `off` for still
-=======
 - `/status/ptz/preset` Sent in reply to a `/query/ptz/preset` an XML encoded version of the
   PTZ presets
->>>>>>> 6df50912
 
 Query Messages:
 
