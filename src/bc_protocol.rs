use self::connection::BcConnection;
use self::media_packet::{MediaDataKind, MediaDataSubscriber};
use crate::bc;
use crate::bc::{model::*, xml::*};
use crate::gst::GstOutputs;
use adpcm::adpcm_to_pcm;
use err_derive::Error;
use log::*;
use std::io::Write;
use std::net::{SocketAddr, ToSocketAddrs};
use std::time::Duration;
use std::sync::atomic::{AtomicU16, Ordering};

use Md5Trunc::*;

mod adpcm;
mod connection;
mod media_packet;
mod time;

pub struct BcCamera {
    address: SocketAddr,
    channel_id: u8,
    connection: Option<BcConnection>,
    logged_in: bool,
    message_num: AtomicU16
}

use crate::Never;

type Result<T> = std::result::Result<T, Error>;

const RX_TIMEOUT: Duration = Duration::from_secs(500);

#[derive(Debug, Error)]
#[allow(clippy::large_enum_variant)]
pub enum Error {
    #[error(display = "Communication error")]
    CommunicationError(#[error(source)] std::io::Error),

    #[error(display = "Deserialization error")]
    DeserializationError(#[error(source)] bc::de::Error),

    #[error(display = "Serialization error")]
    SerializationError(#[error(source)] bc::ser::Error),

    #[error(display = "Connection error")]
    ConnectionError(#[error(source)] self::connection::Error),

    #[error(display = "Communication error")]
    UnintelligibleReply { reply: Bc, why: &'static str },

    #[error(display = "Dropped connection")]
    DroppedConnection(#[error(source)] std::sync::mpsc::RecvError),

    #[error(display = "Timeout")]
    Timeout,

<<<<<<< HEAD
=======
    #[error(display = "Dropped connection")]
    TimeoutDisconnected,

>>>>>>> 782a9f7c
    #[error(display = "Credential error")]
    AuthFailed,

    #[error(display = "ADPCM Decoding Error")]
    AdpcmDecodingError(&'static str),

    #[error(display = "Other error")]
    Other(&'static str),
}

impl<'a> From<std::sync::mpsc::RecvTimeoutError> for Error {
    fn from(k: std::sync::mpsc::RecvTimeoutError) -> Self {
        match k {
            std::sync::mpsc::RecvTimeoutError::Timeout => Error::Timeout,
            std::sync::mpsc::RecvTimeoutError::Disconnected => Error::TimeoutDisconnected,
        }
    }
}

impl Drop for BcCamera {
    fn drop(&mut self) {
        self.disconnect();
    }
}

impl BcCamera {
    pub fn new_with_addr<T: ToSocketAddrs>(hostname: T, channel_id: u8) -> Result<Self> {
        let address = hostname
            .to_socket_addrs()?
            .next()
            .ok_or(Error::Other("Address resolution failed"))?;

        Ok(Self {
            address,
            channel_id,
            message_num: AtomicU16::new(0),
            connection: None,
            logged_in: false,
        })
    }

    pub fn new_message_num(&self) -> u16 {
        self.message_num.fetch_add(1, Ordering::Relaxed)
    }

    pub fn connect(&mut self) -> Result<()> {
        self.connection = Some(BcConnection::new(self.address, RX_TIMEOUT)?);
        Ok(())
    }

    pub fn disconnect(&mut self) {
        if let Err(err) = self.logout() {
            warn!("Could not log out, ignoring: {}", err);
        }
        self.connection = None;
    }

    pub fn login(&mut self, username: &str, password: Option<&str>) -> Result<DeviceInfo> {
        let connection = self
            .connection
            .as_ref()
            .expect("Must be connected to log in");
        let sub_login = connection.subscribe(MSG_ID_LOGIN)?;

        // Login flow is: Send legacy login message, expect back a modern message with Encryption
        // details.  Then, re-send the login as a modern login message.  Expect back a device info
        // congratulating us on logging in.

        // In the legacy scheme, username/password are MD5'd if they are encrypted (which they need
        // to be to "upgrade" to the modern login flow), then the hex of the MD5 is sent.
        // Note: I suspect there may be a buffer overflow opportunity in the firmware since in the
        // Baichuan library, these strings are capped at 32 bytes with a null terminator.  This
        // could also be a mistake in the library, the effect being it only compares 31 chars, not 32.
        let md5_username = md5_string(username, ZeroLast);
        let md5_password = password
            .map(|p| md5_string(p, ZeroLast))
            .unwrap_or_else(|| EMPTY_LEGACY_PASSWORD.to_owned());

        let legacy_login = Bc {
            meta: BcMeta {
                msg_id: MSG_ID_LOGIN,
                channel_id: self.channel_id,
                msg_num: self.new_message_num(),
                stream_type: 0,
                response_code: 0x01dc,
                class: 0x6514,
            },
            body: BcBody::LegacyMsg(LegacyMsg::LoginMsg {
                username: md5_username,
                password: md5_password,
            }),
        };

        sub_login.send(legacy_login)?;

        let legacy_reply = sub_login.rx.recv_timeout(RX_TIMEOUT).map_err(|e| match e {
            std::sync::mpsc::RecvTimeoutError::Timeout => Error::TimeoutTimeout,
            std::sync::mpsc::RecvTimeoutError::Disconnected => Error::TimeoutDropped,
        })?;

        let nonce;
        if let BcMeta {response_code: 0x01dd,..} = legacy_reply.meta {
                connection.set_encrypted(true);
        }
        match legacy_reply.body {
            BcBody::ModernMsg(ModernMsg {
                payload:
                    Some(BcPayloads::BcXml(BcXml {
                        encryption: Some(encryption),
                        ..
                    })),
                ..
            }) => {
                nonce = encryption.nonce;
            }
            _ => {
                return Err(Error::UnintelligibleReply {
                    reply: legacy_reply,
                    why: "Expected an Encryption message back",
                })
            }
        }

        // In the modern login flow, the username/password are concat'd with the server's nonce
        // string, then MD5'd, then the hex of this MD5 is sent as the password.  This nonce
        // prevents replay attacks if the server were to require modern flow, but not rainbow table
        // attacks (since the plain user/password MD5s have already been sent).  The upshot is that
        // you should use a very strong random password that is not found in a rainbow table and
        // not feasibly crackable with John the Ripper.

        let modern_password = password.unwrap_or("");
        let concat_username = format!("{}{}", username, nonce);
        let concat_password = format!("{}{}", modern_password, nonce);
        let md5_username = md5_string(&concat_username, Truncate);
        let md5_password = md5_string(&concat_password, Truncate);

        let modern_login = Bc::new_from_xml(
            BcMeta {
                msg_id: MSG_ID_LOGIN,
                channel_id: self.channel_id,
                msg_num: self.new_message_num(),
                stream_type: 0,
                response_code: 0,
                class: 0x6414,
            },
            BcXml {
                login_user: Some(LoginUser {
                    version: xml_ver(),
                    user_name: md5_username,
                    password: md5_password,
                    user_ver: 1,
                }),
                login_net: Some(LoginNet::default()),
                ..Default::default()
            },
        );

        sub_login.send(modern_login)?;
        let modern_reply = sub_login.rx.recv_timeout(RX_TIMEOUT).map_err(|e| match e {
            std::sync::mpsc::RecvTimeoutError::Timeout => Error::TimeoutTimeout,
            std::sync::mpsc::RecvTimeoutError::Disconnected => Error::TimeoutDropped,
        })?;

        let device_info;
        match modern_reply.body {
            BcBody::ModernMsg(ModernMsg {
                payload:
                    Some(BcPayloads::BcXml(BcXml {
                        device_info: Some(info),
                        ..
                    })),
                ..
            }) => {
                // Login succeeded!
                self.logged_in = true;
                device_info = info;
            }
            BcBody::ModernMsg(ModernMsg {
                extension: None,
                payload: None,
            }) => return Err(Error::AuthFailed),
            _ => {
                return Err(Error::UnintelligibleReply {
                    reply: modern_reply,
                    why: "Expected a DeviceInfo message back from login",
                })
            }
        }

        Ok(device_info)
    }

    pub fn logout(&mut self) -> Result<()> {
        if self.logged_in {
            // TODO: Send message ID 2
        }
        self.logged_in = false;
        Ok(())
    }

    pub fn ping(&self) -> Result<()> {
        let connection = self.connection.as_ref().expect("Must be connected to ping");
        let sub_ping = connection.subscribe(MSG_ID_PING)?;

        let ping = Bc {
            meta: BcMeta {
                msg_id: MSG_ID_PING,
                channel_id: self.channel_id,
                msg_num: self.new_message_num(),
                stream_type: 0,
                response_code: 0,
                class: 0x6414,
            },
            body: BcBody::ModernMsg(ModernMsg {
                ..Default::default()
            }),
        };

        sub_ping.send(ping)?;

        sub_ping.rx.recv_timeout(RX_TIMEOUT).map_err(|e| match e {
            std::sync::mpsc::RecvTimeoutError::Timeout => Error::TimeoutTimeout,
            std::sync::mpsc::RecvTimeoutError::Disconnected => Error::TimeoutDropped,
        })?;

        Ok(())
    }

    pub fn start_video(
        &self,
        data_outs: &mut GstOutputs,
        stream_name: &str,
        channel_id: u32,
    ) -> Result<Never> {
        let connection = self
            .connection
            .as_ref()
            .expect("Must be connected to start video");
        let sub_video = connection.subscribe(MSG_ID_VIDEO)?;

        let stream_num = match stream_name {
            "mainStream" => 0,
            "subStream" => 1,
            _ => 0,
        };

        let start_video = Bc::new_from_xml(
            BcMeta {
                msg_id: MSG_ID_VIDEO,
                channel_id: self.channel_id,
                msg_num: self.new_message_num(),
                stream_type: stream_num,
                response_code: 0,
                class: 0x6414, // IDK why
            },
            BcXml {
                preview: Some(Preview {
                    version: xml_ver(),
                    channel_id,
                    handle: 0,
                    stream_type: stream_name.to_string(),
                }),
                ..Default::default()
            },
        );

        sub_video.send(start_video)?;

        let mut media_sub = MediaDataSubscriber::from_bc_sub(&sub_video);

        loop {
            let binary_data = media_sub.next_media_packet()?;
            // We now have a complete interesting packet. Send it to gst.
            // Process the packet
            match binary_data.kind() {
                MediaDataKind::VideoDataIframe | MediaDataKind::VideoDataPframe => {
                    let media_format = binary_data.media_format();
                    data_outs.set_format(media_format);
                    data_outs.vidsrc.write_all(binary_data.body())?;
                }
                MediaDataKind::AudioDataAac => {
                    let media_format = binary_data.media_format();
                    data_outs.set_format(media_format);
                    data_outs.audsrc.write_all(binary_data.body())?;
                }
                MediaDataKind::AudioDataAdpcm => {
                    let media_format = binary_data.media_format();
                    data_outs.set_format(media_format);
                    let adpcm = binary_data.body();
                    let pcm = adpcm_to_pcm(adpcm)?;
                    data_outs.audsrc.write_all(&pcm)?;
                }
                _ => {}
            };
        }
    }
}

/// The Baichuan library has a very peculiar behavior where it always zeros the last byte.  I
/// believe this is because the MD5'ing of the user/password is a recent retrofit to the code and
/// the original code wanted to prevent a buffer overflow with strcpy.  The modern and legacy login
/// messages have a slightly different behavior; the legacy message has a 32-byte buffer and the
/// modern message uses XML.  The legacy code copies all 32 bytes with memcpy, and the XML value is
/// copied from a C-style string, so the appended null byte is dropped by the XML library - see the
/// test below.
/// Emulate this behavior by providing a configurable mangling of the last character.
#[derive(PartialEq, Eq)]
enum Md5Trunc {
    ZeroLast,
    Truncate,
}

fn md5_string(input: &str, trunc: Md5Trunc) -> String {
    let mut md5 = format!("{:X}\0", md5::compute(input));
    md5.replace_range(31.., if trunc == Truncate { "" } else { "\0" });
    md5
}

#[test]
fn test_md5_string() {
    // Note that these literals are only 31 characters long - see explanation above.
    assert_eq!(
        md5_string("admin", Truncate),
        "21232F297A57A5A743894A0E4A801FC"
    );
    assert_eq!(
        md5_string("admin", ZeroLast),
        "21232F297A57A5A743894A0E4A801FC\0"
    );
}<|MERGE_RESOLUTION|>--- conflicted
+++ resolved
@@ -56,12 +56,9 @@
     #[error(display = "Timeout")]
     Timeout,
 
-<<<<<<< HEAD
-=======
     #[error(display = "Dropped connection")]
     TimeoutDisconnected,
 
->>>>>>> 782a9f7c
     #[error(display = "Credential error")]
     AuthFailed,
 
