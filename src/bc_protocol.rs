--- conflicted
+++ resolved
@@ -56,17 +56,6 @@
     #[error(display = "Timeout")]
     Timeout(#[error(source)] std::sync::mpsc::RecvTimeoutError),
 
-<<<<<<< HEAD
-    // We map std::sync::mpsc::RecvTimeoutError onto one of these based on
-    // the errors enum
-    #[error(display = "Dropped connection")]
-    TimeoutDropped,
-
-    #[error(display = "Timeout")]
-    TimeoutTimeout,
-
-=======
->>>>>>> 428a6f76
     #[error(display = "Credential error")]
     AuthFailed,
 
