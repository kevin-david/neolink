--- conflicted
+++ resolved
@@ -1,11 +1,7 @@
 use super::{Error, Result, RX_TIMEOUT};
 use crate::bc::model::*;
 use crate::bc_protocol::connection::BcSubscription;
-<<<<<<< HEAD
-use crate::Error;
-=======
 use crate::gst::StreamFormat;
->>>>>>> efa4a1d7
 use log::trace;
 use log::*;
 use std::collections::VecDeque;
@@ -19,11 +15,6 @@
 // PAD_SIZE: Media packets use 8 byte padding
 const PAD_SIZE: usize = 8;
 
-<<<<<<< HEAD
-type Result<T> = std::result::Result<T, Error>;
-
-=======
->>>>>>> efa4a1d7
 #[derive(Debug, PartialEq, Eq, Hash, Copy, Clone)]
 pub enum MediaDataKind {
     VideoDataIframe,
