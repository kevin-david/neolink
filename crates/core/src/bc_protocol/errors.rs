--- conflicted
+++ resolved
@@ -36,13 +36,8 @@
     },
 
     /// Raised when the camera responds with a status code over than OK
-<<<<<<< HEAD
-    #[error("Camera responded with Service Unavaliable: {}", _0)]
-    CameraServiceUnavaliable(u16),
-=======
-    #[error(display = "Camera responded with Service Unavailable: {}", _0)]
+    #[error("Camera responded with Service Unavaliable: {0}")]
     CameraServiceUnavailable(u16),
->>>>>>> df0642e0
 
     /// Raised when the camera responds with a status code over than OK during login
     #[error("Camera responded with Err during login")]
@@ -119,13 +114,8 @@
     UnknownEncryption(usize),
 
     /// Raised when the camera cannot be found
-<<<<<<< HEAD
     #[error("Camera Not Findable")]
-    ConnectionUnavaliable,
-=======
-    #[error(display = "Camera Not Findable")]
     ConnectionUnavailable,
->>>>>>> df0642e0
 
     /// Raised when the subscription id dropped too soon
     #[error("Dropped Subscriber")]
